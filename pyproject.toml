
[tool.poetry]
name = "toqito"
version = "1.0.8"
description = "Python tools for the study of quantum information."
authors = [
    "Toqito Contributors <https://github.com/vprusso/toqito/graphs/contributors>"
]
maintainers = [
    "Toqito Contributors <https://github.com/vprusso/toqito/graphs/contributors>"
]
readme = "README.md"
homepage = "https://vprusso.github.io/toqito/"
repository = "https://github.com/vprusso/toqito"
keywords = ["quantum information", "quantum computing", "nonlocal games"]


[tool.poetry.dependencies]
python = ">=3.10,<4"
cvxpy = "1.4.2"
cvxopt = "1.3.2"
more-itertools = "10.2.0"
numpy = "1.26.4"
scipy = "1.12.0"
scs = "3.2.4.post1"
picos = "2.4.17"
qiskit = "1.0.1"

[tool.poetry.dev-dependencies]
distlib = "0.3.8"
flake8 = "7.0.0"
flake8-docstrings = "1.7.0"
ipython = "8.22.1"
isort = "5.13.2"
myst-parser = "2.0.0"
pep8 = "1.7.1"
ruff = "0.2.2"
<<<<<<< HEAD
pylint = "3.1.0"
pytest = "8.0.1"
=======
pylint = "3.0.3"
pytest = "8.0.2"
>>>>>>> 83f0c9ac
pytest-cov = "4.1.0"
coverage = "7.4.3"
mypy = "1.8.0"
setuptools = ">65.5.1"
sphinx = "7.2.6"
sphinx-wagtail-theme = "6.2.0"
sphinxcontrib-bibtex = "2.6.2"
sphinx-autoapi = "3.0.0"
sympy = "1.12"
readthedocs-sphinx-ext = "*"


[build-system]
requires = ["setuptools","poetry>=0.12"]
build-backend = "poetry.masonry.api"

[tool.ruff]
# exclude = ["__init__.py"]
line-length = 120
target-version = "py311"

[tool.ruff.lint]
select = ["I", "E", "W", "D", "PL"]
# ruff configuration
# E, W -- pycodestyle
# D -- pydocstyle
# I -- isort
# PL -- pylint

# Rules considered over other incompatible ones
exclude = ["docs/conf.py", "setup.py"]

ignore = ["D407", "D203", "D213", "D416", "PLR0912", "PLR0911", "PLR0915", "PLR2004", "PLR0913"]
# Rules Ignored

# D407 - Ignored because ==== under a section heading is considered as a missing underline.
# pydocstyle considers ----- an underline.

# D212 and D211 specially selected due to following incompatibilities
# warning: `one-blank-line-before-class` (D203) and `no-blank-line-before-class` (D211) are incompatible. Ignoring `one-blank-line-before-class`.
# warning: `multi-line-summary-first-line` (D212) and `multi-line-summary-second-line` (D213) are incompatible. Ignoring `multi-line-summary-second-line`.

# D416 was adding a semicolon after some section headings when ruff's automated --fix was was used
# As this was not added evenly after all section headings, we ignore this. 

# PLR0912 -- Checks for functions or methods with too many branches. The default number is 12. 
# PLR0911 -- Checks for functions or methods with too many return statements. The default number is 6.
# PLR0915 -- Checks for functions or methods with too many statements. The default number is 50. 
# PLR2004 -- Checks if an equality or an inequality is compared to a variable or a num (prefers variable pre)
# PLR0913 Too many arguments in function definition

[tool.ruff.lint.per-file-ignores]
"__init__.py" = ["I001"]
# I001 - skip checking Import block is un-sorted or un-formatted
<|MERGE_RESOLUTION|>--- conflicted
+++ resolved
@@ -35,13 +35,8 @@
 myst-parser = "2.0.0"
 pep8 = "1.7.1"
 ruff = "0.2.2"
-<<<<<<< HEAD
 pylint = "3.1.0"
-pytest = "8.0.1"
-=======
-pylint = "3.0.3"
 pytest = "8.0.2"
->>>>>>> 83f0c9ac
 pytest-cov = "4.1.0"
 coverage = "7.4.3"
 mypy = "1.8.0"
